/*
Copyright 2015 The Kubernetes Authors All rights reserved.

Licensed under the Apache License, Version 2.0 (the "License");
you may not use this file except in compliance with the License.
You may obtain a copy of the License at

    http://www.apache.org/licenses/LICENSE-2.0

Unless required by applicable law or agreed to in writing, software
distributed under the License is distributed on an "AS IS" BASIS,
WITHOUT WARRANTIES OR CONDITIONS OF ANY KIND, either express or implied.
See the License for the specific language governing permissions and
limitations under the License.
*/

package rkt

import (
	"bufio"
	"bytes"
	"encoding/json"
	"fmt"
	"io"
	"io/ioutil"
	"os"
	"os/exec"
	"path"
	"path/filepath"
	"sort"
	"strconv"
	"strings"
	"sync"
	"syscall"
	"time"

	appcschema "github.com/appc/spec/schema"
	appctypes "github.com/appc/spec/schema/types"
	"github.com/coreos/go-systemd/unit"
	rktapi "github.com/coreos/rkt/api/v1alpha"
	"github.com/golang/glog"
	"github.com/opencontainers/runc/libcontainer/selinux"
	"golang.org/x/net/context"
	"google.golang.org/grpc"
	"k8s.io/kubernetes/pkg/api"
	"k8s.io/kubernetes/pkg/capabilities"
	"k8s.io/kubernetes/pkg/client/record"
	"k8s.io/kubernetes/pkg/credentialprovider"
	kubecontainer "k8s.io/kubernetes/pkg/kubelet/container"
	"k8s.io/kubernetes/pkg/kubelet/lifecycle"
	"k8s.io/kubernetes/pkg/kubelet/network"
	"k8s.io/kubernetes/pkg/kubelet/network/hairpin"
	proberesults "k8s.io/kubernetes/pkg/kubelet/prober/results"
	"k8s.io/kubernetes/pkg/kubelet/types"
	"k8s.io/kubernetes/pkg/kubelet/util/format"
	"k8s.io/kubernetes/pkg/securitycontext"
	kubetypes "k8s.io/kubernetes/pkg/types"
	"k8s.io/kubernetes/pkg/util"
	"k8s.io/kubernetes/pkg/util/errors"
	utilexec "k8s.io/kubernetes/pkg/util/exec"
	"k8s.io/kubernetes/pkg/util/flowcontrol"
	utilstrings "k8s.io/kubernetes/pkg/util/strings"
	utilwait "k8s.io/kubernetes/pkg/util/wait"
)

const (
	RktType                      = "rkt"
	DefaultRktAPIServiceEndpoint = "localhost:15441"

	minimumRktBinVersion     = "1.7.0"
	recommendedRktBinVersion = "1.7.0"

	minimumRktApiVersion  = "1.0.0-alpha"
	minimumSystemdVersion = "219"

	systemdServiceDir = "/run/systemd/system"
	rktDataDir        = "/var/lib/rkt"
	rktLocalConfigDir = "/etc/rkt"

	kubernetesUnitPrefix  = "k8s_"
	unitKubernetesSection = "X-Kubernetes"
	unitPodUID            = "PodUID"
	unitPodName           = "PodName"
	unitPodNamespace      = "PodNamespace"
	unitRestartCount      = "RestartCount"

	k8sRktKubeletAnno                = "rkt.kubernetes.io/managed-by-kubelet"
	k8sRktKubeletAnnoValue           = "true"
	k8sRktContainerHashAnno          = "rkt.kubernetes.io/container-hash"
	k8sRktRestartCountAnno           = "rkt.kubernetes.io/restart-count"
	k8sRktTerminationMessagePathAnno = "rkt.kubernetes.io/termination-message-path"

	// TODO(euank): This has significant security concerns as a stage1 image is
	// effectively root.
	// Furthermore, this (using an annotation) is a hack to pass an extra
	// non-portable argument in. It should not be relied on to be stable.
	// In the future, this might be subsumed by a first-class api object, or by a
	// kitchen-sink params object (#17064).
	// See discussion in #23944
	// Also, do we want more granularity than path-at-the-kubelet-level and
	// image/name-at-the-pod-level?
	k8sRktStage1NameAnno = "rkt.alpha.kubernetes.io/stage1-name-override"
	dockerPrefix         = "docker://"

	authDir            = "auth.d"
	dockerAuthTemplate = `{"rktKind":"dockerAuth","rktVersion":"v1","registries":[%q],"credentials":{"user":%q,"password":%q}}`

	defaultRktAPIServiceAddr = "localhost:15441"

	// ndots specifies the minimum number of dots that a domain name must contain for the resolver to consider it as FQDN (fully-qualified)
	// we want to able to consider SRV lookup names like _dns._udp.kube-dns.default.svc to be considered relative.
	// hence, setting ndots to be 5.
	// TODO(yifan): Move this and dockertools.ndotsDNSOption to a common package.
	defaultDNSOption = "ndots:5"

	// Annotations for the ENTRYPOINT and CMD for an ACI that's converted from Docker image.
	// TODO(yifan): Import them from docker2aci. See https://github.com/appc/docker2aci/issues/133.
	appcDockerEntrypoint = "appc.io/docker/entrypoint"
	appcDockerCmd        = "appc.io/docker/cmd"

	// TODO(yifan): Reuse this const with Docker runtime.
	minimumGracePeriodInSeconds = 2
)

// Runtime implements the Containerruntime for rkt. The implementation
// uses systemd, so in order to run this runtime, systemd must be installed
// on the machine.
type Runtime struct {
	cli     cliInterface
	systemd systemdInterface
	// The grpc client for rkt api-service.
	apisvcConn *grpc.ClientConn
	apisvc     rktapi.PublicAPIClient
	config     *Config
	// TODO(yifan): Refactor this to be generic keyring.
	dockerKeyring credentialprovider.DockerKeyring

	containerRefManager *kubecontainer.RefManager
	podGetter           podGetter
	runtimeHelper       kubecontainer.RuntimeHelper
	recorder            record.EventRecorder
	livenessManager     proberesults.Manager
	imagePuller         kubecontainer.ImagePuller
	runner              kubecontainer.HandlerRunner
	execer              utilexec.Interface
	os                  kubecontainer.OSInterface

	// Network plugin.
	networkPlugin network.NetworkPlugin

	// If true, the "hairpin mode" flag is set on container interfaces.
	// A false value means the kubelet just backs off from setting it,
	// it might already be true.
	configureHairpinMode bool

	// used for a systemd Exec, which requires the full path.
	touchPath   string
	nsenterPath string

	versions versions
}

var _ kubecontainer.Runtime = &Runtime{}

// TODO(yifan): This duplicates the podGetter in dockertools.
type podGetter interface {
	GetPodByUID(kubetypes.UID) (*api.Pod, bool)
}

// cliInterface wrapps the command line calls for testing purpose.
type cliInterface interface {
	// RunCommand creates rkt commands and runs it with the given config.
	// If the config is nil, it will use the one inferred from rkt API service.
	RunCommand(config *Config, args ...string) (result []string, err error)
}

// New creates the rkt container runtime which implements the container runtime interface.
// It will test if the rkt binary is in the $PATH, and whether we can get the
// version of it. If so, creates the rkt container runtime, otherwise returns an error.
func New(
	apiEndpoint string,
	config *Config,
	runtimeHelper kubecontainer.RuntimeHelper,
	recorder record.EventRecorder,
	containerRefManager *kubecontainer.RefManager,
	podGetter podGetter,
	livenessManager proberesults.Manager,
	httpClient types.HttpGetter,
	networkPlugin network.NetworkPlugin,
	hairpinMode bool,
	execer utilexec.Interface,
	os kubecontainer.OSInterface,
	imageBackOff *flowcontrol.Backoff,
	serializeImagePulls bool,
) (*Runtime, error) {
	// Create dbus connection.
	systemd, err := newSystemd()
	if err != nil {
		return nil, fmt.Errorf("rkt: cannot create systemd interface: %v", err)
	}

	// TODO(yifan): Use secure connection.
	apisvcConn, err := grpc.Dial(apiEndpoint, grpc.WithInsecure())
	if err != nil {
		return nil, fmt.Errorf("rkt: cannot connect to rkt api service: %v", err)
	}

	// TODO(yifan): Get the rkt path from API service.
	if config.Path == "" {
		// No default rkt path was set, so try to find one in $PATH.
		var err error
		config.Path, err = execer.LookPath("rkt")
		if err != nil {
			return nil, fmt.Errorf("cannot find rkt binary: %v", err)
		}
	}

	touchPath, err := execer.LookPath("touch")
	if err != nil {
		return nil, fmt.Errorf("cannot find touch binary: %v", err)
	}

	nsenterPath, err := execer.LookPath("nsenter")
	if err != nil {
		return nil, fmt.Errorf("cannot find nsenter binary: %v", err)
	}

	rkt := &Runtime{
		os:                  kubecontainer.RealOS{},
		systemd:             systemd,
		apisvcConn:          apisvcConn,
		apisvc:              rktapi.NewPublicAPIClient(apisvcConn),
		config:              config,
		dockerKeyring:       credentialprovider.NewDockerKeyring(),
		containerRefManager: containerRefManager,
		podGetter:           podGetter,
		runtimeHelper:       runtimeHelper,
		recorder:            recorder,
		livenessManager:     livenessManager,
		networkPlugin:       networkPlugin,
		execer:              execer,
		touchPath:           touchPath,
		nsenterPath:         nsenterPath,
	}

	rkt.config, err = rkt.getConfig(rkt.config)
	if err != nil {
		return nil, fmt.Errorf("rkt: cannot get config from rkt api service: %v", err)
	}

	rkt.runner = lifecycle.NewHandlerRunner(httpClient, rkt, rkt)

	if serializeImagePulls {
		rkt.imagePuller = kubecontainer.NewSerializedImagePuller(recorder, rkt, imageBackOff)
	} else {
		rkt.imagePuller = kubecontainer.NewImagePuller(recorder, rkt, imageBackOff)
	}

	if err := rkt.getVersions(); err != nil {
		return nil, fmt.Errorf("rkt: error getting version info: %v", err)
	}

	rkt.cli = rkt

	return rkt, nil
}

func buildCommand(config *Config, args ...string) *exec.Cmd {
	cmd := exec.Command(config.Path)
	cmd.Args = append(cmd.Args, config.buildGlobalOptions()...)
	cmd.Args = append(cmd.Args, args...)
	return cmd
}

// convertToACName converts a string into ACName.
func convertToACName(name string) appctypes.ACName {
	// Note that as the 'name' already matches 'DNS_LABEL'
	// defined in pkg/api/types.go, there shouldn't be error or panic.
	acname, _ := appctypes.SanitizeACName(name)
	return *appctypes.MustACName(acname)
}

// RunCommand invokes rkt binary with arguments and returns the result
// from stdout in a list of strings. Each string in the list is a line.
// If config is non-nil, it will use the given config instead of the config
// inferred from rkt API service.
func (r *Runtime) RunCommand(config *Config, args ...string) ([]string, error) {
	if config == nil {
		config = r.config
	}
	glog.V(4).Infof("rkt: Run command: %q with config: %+v", args, config)

	var stdout, stderr bytes.Buffer

	cmd := buildCommand(config, args...)
	cmd.Stdout, cmd.Stderr = &stdout, &stderr
	if err := cmd.Run(); err != nil {
		return nil, fmt.Errorf("failed to run %v: %v\nstdout: %v\nstderr: %v", args, err, stdout.String(), stderr.String())
	}
	return strings.Split(strings.TrimSpace(stdout.String()), "\n"), nil
}

// makePodServiceFileName constructs the unit file name for a pod using its rkt pod uuid.
func makePodServiceFileName(uuid string) string {
	// TODO(yifan): Add name for readability? We need to consider the
	// limit of the length.
	return fmt.Sprintf("%s%s.service", kubernetesUnitPrefix, uuid)
}

func getRktUUIDFromServiceFileName(filename string) string {
	return strings.TrimPrefix(strings.TrimSuffix(filename, path.Ext(filename)), kubernetesUnitPrefix)
}

// setIsolators sets the apps' isolators according to the security context and resource spec.
func setIsolators(app *appctypes.App, c *api.Container, ctx *api.SecurityContext) error {
	var isolators []appctypes.Isolator

	// Capabilities isolators.
	if ctx != nil {
		var addCaps, dropCaps []string

		if ctx.Capabilities != nil {
			addCaps, dropCaps = securitycontext.MakeCapabilities(ctx.Capabilities.Add, ctx.Capabilities.Drop)
		}
		if ctx.Privileged != nil && *ctx.Privileged {
			addCaps, dropCaps = allCapabilities(), []string{}
		}
		if len(addCaps) > 0 {
			set, err := appctypes.NewLinuxCapabilitiesRetainSet(addCaps...)
			if err != nil {
				return err
			}
			isolators = append(isolators, set.AsIsolator())
		}
		if len(dropCaps) > 0 {
			set, err := appctypes.NewLinuxCapabilitiesRevokeSet(dropCaps...)
			if err != nil {
				return err
			}
			isolators = append(isolators, set.AsIsolator())
		}
	}

	// Resources isolators.
	type resource struct {
		limit   string
		request string
	}

	// If limit is empty, populate it with request and vice versa.
	resources := make(map[api.ResourceName]*resource)
	for name, quantity := range c.Resources.Limits {
		resources[name] = &resource{limit: quantity.String(), request: quantity.String()}
	}
	for name, quantity := range c.Resources.Requests {
		r, ok := resources[name]
		if ok {
			r.request = quantity.String()
			continue
		}
		resources[name] = &resource{limit: quantity.String(), request: quantity.String()}
	}

	for name, res := range resources {
		switch name {
		case api.ResourceCPU:
			cpu, err := appctypes.NewResourceCPUIsolator(res.request, res.limit)
			if err != nil {
				return err
			}
			isolators = append(isolators, cpu.AsIsolator())
		case api.ResourceMemory:
			memory, err := appctypes.NewResourceMemoryIsolator(res.request, res.limit)
			if err != nil {
				return err
			}
			isolators = append(isolators, memory.AsIsolator())
		default:
			return fmt.Errorf("resource type not supported: %v", name)
		}
	}

	mergeIsolators(app, isolators)
	return nil
}

// mergeIsolators replaces the app.Isolators with isolators.
func mergeIsolators(app *appctypes.App, isolators []appctypes.Isolator) {
	for _, is := range isolators {
		found := false
		for j, js := range app.Isolators {
			if is.Name.Equals(js.Name) {
				switch is.Name {
				case appctypes.LinuxCapabilitiesRetainSetName:
					// TODO(yifan): More fine grain merge for capability set instead of override.
					fallthrough
				case appctypes.LinuxCapabilitiesRevokeSetName:
					fallthrough
				case appctypes.ResourceCPUName:
					fallthrough
				case appctypes.ResourceMemoryName:
					app.Isolators[j] = is
				default:
					panic(fmt.Sprintf("unexpected isolator name: %v", is.Name))
				}
				found = true
				break
			}
		}
		if !found {
			app.Isolators = append(app.Isolators, is)
		}
	}
}

// mergeEnv merges the optEnv with the image's environments.
// The environments defined in the image will be overridden by
// the ones with the same name in optEnv.
func mergeEnv(app *appctypes.App, optEnv []kubecontainer.EnvVar) {
	envMap := make(map[string]string)
	for _, e := range app.Environment {
		envMap[e.Name] = e.Value
	}
	for _, e := range optEnv {
		envMap[e.Name] = e.Value
	}
	app.Environment = nil
	for name, value := range envMap {
		app.Environment = append(app.Environment, appctypes.EnvironmentVariable{
			Name:  name,
			Value: value,
		})
	}
}

// mergeMounts merges the optMounts with the image's mount points.
// The mount points defined in the image will be overridden by the ones
// with the same name in optMounts.
func mergeMounts(app *appctypes.App, optMounts []kubecontainer.Mount) {
	mountMap := make(map[appctypes.ACName]appctypes.MountPoint)
	for _, m := range app.MountPoints {
		mountMap[m.Name] = m
	}
	for _, m := range optMounts {
		mpName := convertToACName(m.Name)
		mountMap[mpName] = appctypes.MountPoint{
			Name:     mpName,
			Path:     m.ContainerPath,
			ReadOnly: m.ReadOnly,
		}
	}
	app.MountPoints = nil
	for _, mount := range mountMap {
		app.MountPoints = append(app.MountPoints, mount)
	}
}

// mergePortMappings merges the optPortMappings with the image's port mappings.
// The port mappings defined in the image will be overridden by the ones
// with the same name in optPortMappings.
func mergePortMappings(app *appctypes.App, optPortMappings []kubecontainer.PortMapping) {
	portMap := make(map[appctypes.ACName]appctypes.Port)
	for _, p := range app.Ports {
		portMap[p.Name] = p
	}
	for _, p := range optPortMappings {
		pName := convertToACName(p.Name)
		portMap[pName] = appctypes.Port{
			Name:     pName,
			Protocol: string(p.Protocol),
			Port:     uint(p.ContainerPort),
		}
	}
	app.Ports = nil
	for _, port := range portMap {
		app.Ports = append(app.Ports, port)
	}
}

func verifyNonRoot(app *appctypes.App, ctx *api.SecurityContext) error {
	if ctx != nil && ctx.RunAsNonRoot != nil && *ctx.RunAsNonRoot {
		if ctx.RunAsUser != nil && *ctx.RunAsUser == 0 {
			return fmt.Errorf("container's runAsUser breaks non-root policy")
		}
		if ctx.RunAsUser == nil && app.User == "0" {
			return fmt.Errorf("container has no runAsUser and image will run as root")
		}
	}
	return nil
}

func setSupplementaryGIDs(app *appctypes.App, podCtx *api.PodSecurityContext) {
	if podCtx != nil {
		app.SupplementaryGIDs = app.SupplementaryGIDs[:0]
		for _, v := range podCtx.SupplementalGroups {
			app.SupplementaryGIDs = append(app.SupplementaryGIDs, int(v))
		}
		if podCtx.FSGroup != nil {
			app.SupplementaryGIDs = append(app.SupplementaryGIDs, int(*podCtx.FSGroup))
		}
	}
}

// setApp merges the container spec with the image's manifest.
func setApp(imgManifest *appcschema.ImageManifest, c *api.Container, opts *kubecontainer.RunContainerOptions, ctx *api.SecurityContext, podCtx *api.PodSecurityContext) error {
	app := imgManifest.App

	// Set up Exec.
	var command, args []string
	cmd, ok := imgManifest.Annotations.Get(appcDockerEntrypoint)
	if ok {
		err := json.Unmarshal([]byte(cmd), &command)
		if err != nil {
			return fmt.Errorf("cannot unmarshal ENTRYPOINT %q: %v", cmd, err)
		}
	}
	ag, ok := imgManifest.Annotations.Get(appcDockerCmd)
	if ok {
		err := json.Unmarshal([]byte(ag), &args)
		if err != nil {
			return fmt.Errorf("cannot unmarshal CMD %q: %v", ag, err)
		}
	}
	userCommand, userArgs := kubecontainer.ExpandContainerCommandAndArgs(c, opts.Envs)

	if len(userCommand) > 0 {
		command = userCommand
		args = nil // If 'command' is specified, then drop the default args.
	}
	if len(userArgs) > 0 {
		args = userArgs
	}

	exec := append(command, args...)
	if len(exec) > 0 {
		app.Exec = exec
	}

	// Set UID and GIDs.
	if err := verifyNonRoot(app, ctx); err != nil {
		return err
	}
	if ctx != nil && ctx.RunAsUser != nil {
		app.User = strconv.Itoa(int(*ctx.RunAsUser))
	}
	setSupplementaryGIDs(app, podCtx)

	// If 'User' or 'Group' are still empty at this point,
	// then apply the root UID and GID.
	// TODO(yifan): Instead of using root GID, we should use
	// the GID which the user is in.
	if app.User == "" {
		app.User = "0"
	}
	if app.Group == "" {
		app.Group = "0"
	}

	// Set working directory.
	if len(c.WorkingDir) > 0 {
		app.WorkingDirectory = c.WorkingDir
	}

	// Notes that we don't create Mounts section in the pod manifest here,
	// as Mounts will be automatically generated by rkt.
	mergeMounts(app, opts.Mounts)
	mergeEnv(app, opts.Envs)
	mergePortMappings(app, opts.PortMappings)

	return setIsolators(app, c, ctx)
}

// makePodManifest transforms a kubelet pod spec to the rkt pod manifest.
func (r *Runtime) makePodManifest(pod *api.Pod, podIP string, pullSecrets []api.Secret) (*appcschema.PodManifest, error) {
	manifest := appcschema.BlankPodManifest()

	listResp, err := r.apisvc.ListPods(context.Background(), &rktapi.ListPodsRequest{
		Detail:  true,
		Filters: kubernetesPodFilters(pod.UID),
	})
	if err != nil {
		return nil, fmt.Errorf("couldn't list pods: %v", err)
	}

	restartCount := 0
	for _, pod := range listResp.Pods {
		manifest := &appcschema.PodManifest{}
		err = json.Unmarshal(pod.Manifest, manifest)
		if err != nil {
			glog.Warningf("rkt: error unmatshaling pod manifest: %v", err)
			continue
		}

		if countString, ok := manifest.Annotations.Get(k8sRktRestartCountAnno); ok {
			num, err := strconv.Atoi(countString)
			if err != nil {
				glog.Warningf("rkt: error reading restart count on pod: %v", err)
				continue
			}
			if num+1 > restartCount {
				restartCount = num + 1
			}
		}
	}

	requiresPrivileged := false
	manifest.Annotations.Set(*appctypes.MustACIdentifier(k8sRktKubeletAnno), k8sRktKubeletAnnoValue)
	manifest.Annotations.Set(*appctypes.MustACIdentifier(types.KubernetesPodUIDLabel), string(pod.UID))
	manifest.Annotations.Set(*appctypes.MustACIdentifier(types.KubernetesPodNameLabel), pod.Name)
	manifest.Annotations.Set(*appctypes.MustACIdentifier(types.KubernetesPodNamespaceLabel), pod.Namespace)
	manifest.Annotations.Set(*appctypes.MustACIdentifier(k8sRktRestartCountAnno), strconv.Itoa(restartCount))
	if stage1Name, ok := pod.Annotations[k8sRktStage1NameAnno]; ok {
		requiresPrivileged = true
		manifest.Annotations.Set(*appctypes.MustACIdentifier(k8sRktStage1NameAnno), stage1Name)
	}

	for _, c := range pod.Spec.Containers {
		err := r.newAppcRuntimeApp(pod, podIP, c, requiresPrivileged, pullSecrets, manifest)
		if err != nil {
			return nil, err
		}
	}

	// TODO(yifan): Set pod-level isolators once it's supported in kubernetes.
	return manifest, nil
}

// TODO(yifan): Can make rkt handle this when '--net=host'. See https://github.com/coreos/rkt/issues/2430.
func makeHostNetworkMount(opts *kubecontainer.RunContainerOptions) (*kubecontainer.Mount, *kubecontainer.Mount) {
	hostsMount := kubecontainer.Mount{
		Name:          "kubernetes-hostnetwork-hosts-conf",
		ContainerPath: "/etc/hosts",
		HostPath:      "/etc/hosts",
		ReadOnly:      true,
	}
	resolvMount := kubecontainer.Mount{
		Name:          "kubernetes-hostnetwork-resolv-conf",
		ContainerPath: "/etc/resolv.conf",
		HostPath:      "/etc/resolv.conf",
		ReadOnly:      true,
	}
	opts.Mounts = append(opts.Mounts, hostsMount, resolvMount)
	return &hostsMount, &resolvMount
}

// podFinishedMarkerPath returns the path to a file which should be used to
// indicate the pod exiting, and the time thereof.
// If the file at the path does not exist, the pod should not be exited. If it
// does exist, then the ctime of the file should indicate the time the pod
// exited.
func podFinishedMarkerPath(podDir string, rktUID string) string {
	return filepath.Join(podDir, "finished-"+rktUID)
}

func podFinishedMarkCommand(touchPath, podDir, rktUID string) string {
	// TODO, if the path has a `'` character in it, this breaks.
	return touchPath + " " + podFinishedMarkerPath(podDir, rktUID)
}

// podFinishedAt returns the time that a pod exited, or a zero time if it has
// not.
func (r *Runtime) podFinishedAt(podUID kubetypes.UID, rktUID string) time.Time {
	markerFile := podFinishedMarkerPath(r.runtimeHelper.GetPodDir(podUID), rktUID)
	stat, err := r.os.Stat(markerFile)
	if err != nil {
		if !os.IsNotExist(err) {
			glog.Warningf("rkt: unexpected fs error checking pod finished marker: %v", err)
		}
		return time.Time{}
	}
	return stat.ModTime()
}

func (r *Runtime) makeContainerLogMount(opts *kubecontainer.RunContainerOptions, container *api.Container) (*kubecontainer.Mount, error) {
	if opts.PodContainerDir == "" || container.TerminationMessagePath == "" {
		return nil, nil
	}

	// In docker runtime, the container log path contains the container ID.
	// However, for rkt runtime, we cannot get the container ID before the
	// the container is launched, so here we generate a random uuid to enable
	// us to map a container's termination message path to an unique log file
	// on the disk.
	randomUID := util.NewUUID()
	containerLogPath := path.Join(opts.PodContainerDir, string(randomUID))
	fs, err := r.os.Create(containerLogPath)
	if err != nil {
		return nil, err
	}

	if err := fs.Close(); err != nil {
		return nil, err
	}

	mnt := kubecontainer.Mount{
		// Use a random name for the termination message mount, so that
		// when a container restarts, it will not overwrite the old termination
		// message.
		Name:          fmt.Sprintf("termination-message-%s", randomUID),
		ContainerPath: container.TerminationMessagePath,
		HostPath:      containerLogPath,
		ReadOnly:      false,
	}
	opts.Mounts = append(opts.Mounts, mnt)

	return &mnt, nil
}

func (r *Runtime) newAppcRuntimeApp(pod *api.Pod, podIP string, c api.Container, requiresPrivileged bool, pullSecrets []api.Secret, manifest *appcschema.PodManifest) error {
	if requiresPrivileged && !capabilities.Get().AllowPrivileged {
		return fmt.Errorf("cannot make %q: running a custom stage1 requires a privileged security context", format.Pod(pod))
	}
	if err, _ := r.imagePuller.PullImage(pod, &c, pullSecrets); err != nil {
		return nil
	}
	imgManifest, err := r.getImageManifest(c.Image)
	if err != nil {
		return err
	}

	if imgManifest.App == nil {
		imgManifest.App = new(appctypes.App)
	}

	imageID, err := r.getImageID(c.Image)
	if err != nil {
		return err
	}
	hash, err := appctypes.NewHash(imageID)
	if err != nil {
		return err
	}

	// TODO: determine how this should be handled for rkt
	opts, err := r.runtimeHelper.GenerateRunContainerOptions(pod, &c, podIP)
	if err != nil {
		return err
	}

	// create the container log file and make a mount pair.
	mnt, err := r.makeContainerLogMount(opts, &c)
	if err != nil {
		return err
	}

	// If run in 'hostnetwork' mode, then mount the host's /etc/resolv.conf and /etc/hosts,
	// and add volumes.
	var hostsMnt, resolvMnt *kubecontainer.Mount
	if kubecontainer.IsHostNetworkPod(pod) {
		hostsMnt, resolvMnt = makeHostNetworkMount(opts)
		manifest.Volumes = append(manifest.Volumes, appctypes.Volume{
			Name:   convertToACName(hostsMnt.Name),
			Kind:   "host",
			Source: hostsMnt.HostPath,
		})
		manifest.Volumes = append(manifest.Volumes, appctypes.Volume{
			Name:   convertToACName(resolvMnt.Name),
			Kind:   "host",
			Source: resolvMnt.HostPath,
		})
	}

	ctx := securitycontext.DetermineEffectiveSecurityContext(pod, &c)
	if err := setApp(imgManifest, &c, opts, ctx, pod.Spec.SecurityContext); err != nil {
		return err
	}

	for _, mnt := range opts.Mounts {
		readOnly := mnt.ReadOnly
		manifest.Volumes = append(manifest.Volumes, appctypes.Volume{
			Name:     convertToACName(mnt.Name),
			Source:   mnt.HostPath,
			Kind:     "host",
			ReadOnly: &readOnly,
		})
	}

	ra := appcschema.RuntimeApp{
		Name:  convertToACName(c.Name),
		Image: appcschema.RuntimeImage{ID: *hash},
		App:   imgManifest.App,
		Annotations: []appctypes.Annotation{
			{
				Name:  *appctypes.MustACIdentifier(k8sRktContainerHashAnno),
				Value: strconv.FormatUint(kubecontainer.HashContainer(&c), 10),
			},
			{
				Name:  *appctypes.MustACIdentifier(types.KubernetesContainerNameLabel),
				Value: c.Name,
			},
		},
	}

	if c.SecurityContext != nil && c.SecurityContext.ReadOnlyRootFilesystem != nil {
		ra.ReadOnlyRootFS = *c.SecurityContext.ReadOnlyRootFilesystem
	}

	if mnt != nil {
		ra.Annotations = append(ra.Annotations, appctypes.Annotation{
			Name:  *appctypes.MustACIdentifier(k8sRktTerminationMessagePathAnno),
			Value: mnt.HostPath,
		})

		manifest.Volumes = append(manifest.Volumes, appctypes.Volume{
			Name:   convertToACName(mnt.Name),
			Kind:   "host",
			Source: mnt.HostPath,
		})
	}

	manifest.Apps = append(manifest.Apps, ra)

	// Set global ports.
	for _, port := range opts.PortMappings {
		if port.HostPort == 0 {
			continue
		}
		manifest.Ports = append(manifest.Ports, appctypes.ExposedPort{
			Name:     convertToACName(port.Name),
			HostPort: uint(port.HostPort),
		})
	}

	return nil
}

func runningKubernetesPodFilters(uid kubetypes.UID) []*rktapi.PodFilter {
	return []*rktapi.PodFilter{
		{
			States: []rktapi.PodState{
				rktapi.PodState_POD_STATE_RUNNING,
			},
			Annotations: []*rktapi.KeyValue{
				{
					Key:   k8sRktKubeletAnno,
					Value: k8sRktKubeletAnnoValue,
				},
				{
					Key:   types.KubernetesPodUIDLabel,
					Value: string(uid),
				},
			},
		},
	}
}

func kubernetesPodFilters(uid kubetypes.UID) []*rktapi.PodFilter {
	return []*rktapi.PodFilter{
		{
			Annotations: []*rktapi.KeyValue{
				{
					Key:   k8sRktKubeletAnno,
					Value: k8sRktKubeletAnnoValue,
				},
				{
					Key:   types.KubernetesPodUIDLabel,
					Value: string(uid),
				},
			},
		},
	}
}

func kubernetesPodsFilters() []*rktapi.PodFilter {
	return []*rktapi.PodFilter{
		{
			Annotations: []*rktapi.KeyValue{
				{
					Key:   k8sRktKubeletAnno,
					Value: k8sRktKubeletAnnoValue,
				},
			},
		},
	}
}

func newUnitOption(section, name, value string) *unit.UnitOption {
	return &unit.UnitOption{Section: section, Name: name, Value: value}
}

// apiPodToruntimePod converts an api.Pod to kubelet/container.Pod.
func apiPodToruntimePod(uuid string, pod *api.Pod) *kubecontainer.Pod {
	p := &kubecontainer.Pod{
		ID:        pod.UID,
		Name:      pod.Name,
		Namespace: pod.Namespace,
	}
	for i := range pod.Spec.Containers {
		c := &pod.Spec.Containers[i]
		p.Containers = append(p.Containers, &kubecontainer.Container{
			ID:    buildContainerID(&containerID{uuid, c.Name}),
			Name:  c.Name,
			Image: c.Image,
			Hash:  kubecontainer.HashContainer(c),
		})
	}
	return p
}

// serviceFilePath returns the absolute path of the service file.
func serviceFilePath(serviceName string) string {
	return path.Join(systemdServiceDir, serviceName)
}

// generateRunCommand crafts a 'rkt run-prepared' command with necessary parameters.
func (r *Runtime) generateRunCommand(pod *api.Pod, uuid, netnsName string) (string, error) {
	runPrepared := buildCommand(r.config, "run-prepared").Args

	var hostname string
	var err error

	osInfos, err := getOSReleaseInfo()
	if err != nil {
		glog.Errorf("rkt: Failed to read the os release info: %v", err)
	}

	// Overlay fs is not supported for SELinux yet on many distros.
	// See https://github.com/coreos/rkt/issues/1727#issuecomment-173203129.
	// For now, coreos carries a patch to support it: https://github.com/coreos/coreos-overlay/pull/1703
	if osInfos["ID"] != "coreos" && pod.Spec.SecurityContext != nil && pod.Spec.SecurityContext.SELinuxOptions != nil {
		runPrepared = append(runPrepared, "--no-overlay=true")
	}

	// Network namespace set up in kubelet; rkt networking not used
	runPrepared = append(runPrepared, "--net=host")

	if len(netnsName) == 0 {
		// TODO(yifan): Let runtimeHelper.GeneratePodHostNameAndDomain() to handle this.
		hostname, err = r.os.Hostname()
		if err != nil {
			return "", err
		}
	} else {
		// Setup DNS.
		dnsServers, dnsSearches, err := r.runtimeHelper.GetClusterDNS(pod)
		if err != nil {
			return "", err
		}
		for _, server := range dnsServers {
			runPrepared = append(runPrepared, fmt.Sprintf("--dns=%s", server))
		}
		for _, search := range dnsSearches {
			runPrepared = append(runPrepared, fmt.Sprintf("--dns-search=%s", search))
		}
		if len(dnsServers) > 0 || len(dnsSearches) > 0 {
			runPrepared = append(runPrepared, fmt.Sprintf("--dns-opt=%s", defaultDNSOption))
		}

		// TODO(yifan): host domain is not being used.
		hostname, _, err = r.runtimeHelper.GeneratePodHostNameAndDomain(pod)
		if err != nil {
			return "", err
		}

		// Drop the `rkt run-prepared` into the network namespace we
		// created.
		// TODO: switch to 'ip netns exec' once we can depend on a new
		// enough version that doesn't have bugs like
		// https://bugzilla.redhat.com/show_bug.cgi?id=882047
		nsenterExec := []string{r.nsenterPath, "--net=" + netnsPathFromName(netnsName), "--"}
		runPrepared = append(nsenterExec, runPrepared...)
	}

	runPrepared = append(runPrepared, fmt.Sprintf("--hostname=%s", hostname))
	runPrepared = append(runPrepared, uuid)
	return strings.Join(runPrepared, " "), nil
}

func (r *Runtime) cleanupPodNetwork(pod *api.Pod) error {
	glog.V(3).Infof("Calling network plugin %s to tear down pod for %s", r.networkPlugin.Name(), format.Pod(pod))

	var teardownErr error
	containerID := kubecontainer.ContainerID{ID: string(pod.UID)}
	if err := r.networkPlugin.TearDownPod(pod.Namespace, pod.Name, containerID); err != nil {
		teardownErr = fmt.Errorf("rkt: failed to tear down network for pod %s: %v", format.Pod(pod), err)
	}

	if _, err := r.execer.Command("ip", "netns", "del", makePodNetnsName(pod.UID)).Output(); err != nil {
		return fmt.Errorf("rkt: Failed to remove network namespace for pod %s: %v", format.Pod(pod), err)
	}

	return teardownErr
}

func (r *Runtime) preparePodArgs(manifest *appcschema.PodManifest, manifestFileName string) []string {
	// Order of precedence for the stage1:
	// 1) pod annotation (stage1 name)
	// 2) kubelet configured stage1 (stage1 path)
	// 3) empty; whatever rkt's compiled to default to
	stage1ImageCmd := ""
	if r.config.Stage1Image != "" {
		stage1ImageCmd = "--stage1-path=" + r.config.Stage1Image
	}
	if stage1Name, ok := manifest.Annotations.Get(k8sRktStage1NameAnno); ok {
		stage1ImageCmd = "--stage1-name=" + stage1Name
	}

	// Run 'rkt prepare' to get the rkt UUID.
	cmds := []string{"prepare", "--quiet", "--pod-manifest", manifestFileName}
	if stage1ImageCmd != "" {
		cmds = append(cmds, stage1ImageCmd)
	}
	return cmds
}

func (r *Runtime) getSelinuxContext(opt *api.SELinuxOptions) (string, error) {
	str, err := selinux.Getfilecon(r.config.Dir)
	if err != nil {
		return "", err
	}

	ctx := strings.SplitN(str, ":", 4)
	if len(ctx) != 4 {
		return "", fmt.Errorf("malformated selinux context")
	}

	if opt.User != "" {
		ctx[0] = opt.User
	}
	if opt.Role != "" {
		ctx[1] = opt.Role
	}
	if opt.Type != "" {
		ctx[2] = opt.Type
	}
	if opt.Level != "" {
		ctx[3] = opt.Level
	}

	return strings.Join(ctx, ":"), nil
}

// preparePod will:
//
// 1. Invoke 'rkt prepare' to prepare the pod, and get the rkt pod uuid.
// 2. Create the unit file and save it under systemdUnitDir.
//
// On success, it will return a string that represents name of the unit file
// and the runtime pod.
func (r *Runtime) preparePod(pod *api.Pod, podIP string, pullSecrets []api.Secret, netnsName string) (string, *kubecontainer.Pod, error) {
	// Generate the appc pod manifest from the k8s pod spec.
	manifest, err := r.makePodManifest(pod, podIP, pullSecrets)
	if err != nil {
		return "", nil, err
	}
	manifestFile, err := ioutil.TempFile("", fmt.Sprintf("manifest-%s-", pod.Name))
	if err != nil {
		return "", nil, err
	}
	defer func() {
		manifestFile.Close()
		if err := r.os.Remove(manifestFile.Name()); err != nil {
			glog.Warningf("rkt: Cannot remove temp manifest file %q: %v", manifestFile.Name(), err)
		}
	}()

	data, err := json.Marshal(manifest)
	if err != nil {
		return "", nil, err
	}

	glog.V(4).Infof("Generating pod manifest for pod %q: %v", format.Pod(pod), string(data))
	// Since File.Write returns error if the written length is less than len(data),
	// so check error is enough for us.
	if _, err := manifestFile.Write(data); err != nil {
		return "", nil, err
	}

	prepareCmd := r.preparePodArgs(manifest, manifestFile.Name())
	output, err := r.cli.RunCommand(nil, prepareCmd...)
	if err != nil {
		return "", nil, err
	}
	if len(output) != 1 {
		return "", nil, fmt.Errorf("invalid output from 'rkt prepare': %v", output)
	}
	uuid := output[0]
	glog.V(4).Infof("'rkt prepare' returns %q", uuid)

	// Create systemd service file for the rkt pod.
	runPrepared, err := r.generateRunCommand(pod, uuid, netnsName)
	if err != nil {
		return "", nil, fmt.Errorf("failed to generate 'rkt run-prepared' command: %v", err)
	}

	// TODO handle pod.Spec.HostPID
	// TODO handle pod.Spec.HostIPC

	// TODO per container finishedAt, not just per pod
	markPodFinished := podFinishedMarkCommand(r.touchPath, r.runtimeHelper.GetPodDir(pod.UID), uuid)
	units := []*unit.UnitOption{
		newUnitOption("Service", "ExecStart", runPrepared),
		newUnitOption("Service", "ExecStopPost", markPodFinished),
		// This enables graceful stop.
		newUnitOption("Service", "KillMode", "mixed"),
		// Track pod info for garbage collection
		newUnitOption(unitKubernetesSection, unitPodUID, string(pod.UID)),
		newUnitOption(unitKubernetesSection, unitPodName, pod.Name),
		newUnitOption(unitKubernetesSection, unitPodNamespace, pod.Namespace),
	}

	if pod.Spec.SecurityContext != nil && pod.Spec.SecurityContext.SELinuxOptions != nil {
		opt := pod.Spec.SecurityContext.SELinuxOptions
<<<<<<< HEAD
		selinuxContext, err := r.getSelinuxContext(opt)
		if err != nil {
			glog.Errorf("rkt: Failed to construct selinux context with selinux option %q: %v", opt, err)
			return "", nil, err
		}
=======
		selinuxContext := fmt.Sprintf("%s:%s:%s:%s", opt.User, opt.Role, opt.Type, opt.Level)
>>>>>>> 6c549ae9
		units = append(units, newUnitOption("Service", "SELinuxContext", selinuxContext))
	}

	serviceName := makePodServiceFileName(uuid)
	glog.V(4).Infof("rkt: Creating service file %q for pod %q", serviceName, format.Pod(pod))
	serviceFile, err := r.os.Create(serviceFilePath(serviceName))
	if err != nil {
		return "", nil, err
	}
	if _, err := io.Copy(serviceFile, unit.Serialize(units)); err != nil {
		return "", nil, err
	}
	serviceFile.Close()

	return serviceName, apiPodToruntimePod(uuid, pod), nil
}

// generateEvents is a helper function that generates some container
// life cycle events for containers in a pod.
func (r *Runtime) generateEvents(runtimePod *kubecontainer.Pod, reason string, failure error) {
	// Set up container references.
	for _, c := range runtimePod.Containers {
		containerID := c.ID
		id, err := parseContainerID(containerID)
		if err != nil {
			glog.Warningf("Invalid container ID %q", containerID)
			continue
		}

		ref, ok := r.containerRefManager.GetRef(containerID)
		if !ok {
			glog.Warningf("No ref for container %q", containerID)
			continue
		}

		// Note that 'rkt id' is the pod id.
		uuid := utilstrings.ShortenString(id.uuid, 8)
		switch reason {
		case "Created":
			r.recorder.Eventf(ref, api.EventTypeNormal, kubecontainer.CreatedContainer, "Created with rkt id %v", uuid)
		case "Started":
			r.recorder.Eventf(ref, api.EventTypeNormal, kubecontainer.StartedContainer, "Started with rkt id %v", uuid)
		case "Failed":
			r.recorder.Eventf(ref, api.EventTypeWarning, kubecontainer.FailedToStartContainer, "Failed to start with rkt id %v with error %v", uuid, failure)
		case "Killing":
			r.recorder.Eventf(ref, api.EventTypeNormal, kubecontainer.KillingContainer, "Killing with rkt id %v", uuid)
		default:
			glog.Errorf("rkt: Unexpected event %q", reason)
		}
	}
	return
}

func makePodNetnsName(podID kubetypes.UID) string {
	return fmt.Sprintf("%s_%s", kubernetesUnitPrefix, string(podID))
}

func netnsPathFromName(netnsName string) string {
	return fmt.Sprintf("/var/run/netns/%s", netnsName)
}

// setupPodNetwork creates a network namespace for the given pod and calls
// configured NetworkPlugin's setup function on it.
// It returns the namespace name, configured IP (if available), and an error if
// one occured.
func (r *Runtime) setupPodNetwork(pod *api.Pod) (string, string, error) {
	netnsName := makePodNetnsName(pod.UID)

	// Create a new network namespace for the pod
	r.execer.Command("ip", "netns", "del", netnsName).Output()
	_, err := r.execer.Command("ip", "netns", "add", netnsName).Output()
	if err != nil {
		return "", "", fmt.Errorf("failed to create pod network namespace: %v", err)
	}

	// Set up networking with the network plugin
	glog.V(3).Infof("Calling network plugin %s to setup pod for %s", r.networkPlugin.Name(), format.Pod(pod))
	containerID := kubecontainer.ContainerID{ID: string(pod.UID)}
	err = r.networkPlugin.SetUpPod(pod.Namespace, pod.Name, containerID)
	if err != nil {
		return "", "", fmt.Errorf("failed to set up pod network: %v", err)
	}
	status, err := r.networkPlugin.GetPodNetworkStatus(pod.Namespace, pod.Name, containerID)
	if err != nil {
		return "", "", fmt.Errorf("failed to get status of pod network: %v", err)
	}

	if r.configureHairpinMode {
		if err = hairpin.SetUpContainerPath(netnsPathFromName(netnsName), network.DefaultInterfaceName); err != nil {
			glog.Warningf("Hairpin setup failed for pod %q: %v", format.Pod(pod), err)
		}
	}

	return netnsName, status.IP.String(), nil
}

// RunPod first creates the unit file for a pod, and then
// starts the unit over d-bus.
func (r *Runtime) RunPod(pod *api.Pod, pullSecrets []api.Secret) error {
	glog.V(4).Infof("Rkt starts to run pod: name %q.", format.Pod(pod))

	var err error
	var netnsName string
	var podIP string
	if !kubecontainer.IsHostNetworkPod(pod) {
		netnsName, podIP, err = r.setupPodNetwork(pod)
		if err != nil {
			r.cleanupPodNetwork(pod)
			return err
		}
	}

	name, runtimePod, prepareErr := r.preparePod(pod, podIP, pullSecrets, netnsName)

	// Set container references and generate events.
	// If preparedPod fails, then send out 'failed' events for each container.
	// Otherwise, store the container references so we can use them later to send events.
	for i, c := range pod.Spec.Containers {
		ref, err := kubecontainer.GenerateContainerRef(pod, &c)
		if err != nil {
			glog.Errorf("Couldn't make a ref to pod %q, container %v: '%v'", format.Pod(pod), c.Name, err)
			continue
		}
		if prepareErr != nil {
			r.recorder.Eventf(ref, api.EventTypeWarning, kubecontainer.FailedToCreateContainer, "Failed to create rkt container with error: %v", prepareErr)
			continue
		}
		containerID := runtimePod.Containers[i].ID
		r.containerRefManager.SetRef(containerID, ref)
	}

	if prepareErr != nil {
		r.cleanupPodNetwork(pod)
		return prepareErr
	}

	r.generateEvents(runtimePod, "Created", nil)

	// RestartUnit has the same effect as StartUnit if the unit is not running, besides it can restart
	// a unit if the unit file is changed and reloaded.
	reschan := make(chan string)
	_, err = r.systemd.RestartUnit(name, "replace", reschan)
	if err != nil {
		r.generateEvents(runtimePod, "Failed", err)
		r.cleanupPodNetwork(pod)
		return err
	}

	res := <-reschan
	if res != "done" {
		err := fmt.Errorf("Failed to restart unit %q: %s", name, res)
		r.generateEvents(runtimePod, "Failed", err)
		r.cleanupPodNetwork(pod)
		return err
	}

	r.generateEvents(runtimePod, "Started", nil)

	// This is a temporary solution until we have a clean design on how
	// kubelet handles events. See https://github.com/kubernetes/kubernetes/issues/23084.
	if err := r.runLifecycleHooks(pod, runtimePod, lifecyclePostStartHook); err != nil {
		if errKill := r.KillPod(pod, *runtimePod, nil); errKill != nil {
			return errors.NewAggregate([]error{err, errKill})
		}
		r.cleanupPodNetwork(pod)
		return err
	}

	return nil
}

func (r *Runtime) runPreStopHook(containerID kubecontainer.ContainerID, pod *api.Pod, container *api.Container) error {
	glog.V(4).Infof("rkt: Running pre-stop hook for container %q of pod %q", container.Name, format.Pod(pod))
	msg, err := r.runner.Run(containerID, pod, container, container.Lifecycle.PreStop)
	if err != nil {
		ref, ok := r.containerRefManager.GetRef(containerID)
		if !ok {
			glog.Warningf("No ref for container %q", containerID)
		} else {
			r.recorder.Eventf(ref, api.EventTypeWarning, kubecontainer.FailedPreStopHook, msg)
		}
	}
	return err
}

func (r *Runtime) runPostStartHook(containerID kubecontainer.ContainerID, pod *api.Pod, container *api.Container) error {
	glog.V(4).Infof("rkt: Running post-start hook for container %q of pod %q", container.Name, format.Pod(pod))
	cid, err := parseContainerID(containerID)
	if err != nil {
		return fmt.Errorf("cannot parse container ID %v", containerID)
	}

	isContainerRunning := func() (done bool, err error) {
		resp, err := r.apisvc.InspectPod(context.Background(), &rktapi.InspectPodRequest{Id: cid.uuid})
		if err != nil {
			return false, fmt.Errorf("failed to inspect rkt pod %q for pod %q", cid.uuid, format.Pod(pod))
		}

		for _, app := range resp.Pod.Apps {
			if app.Name == cid.appName {
				return app.State == rktapi.AppState_APP_STATE_RUNNING, nil
			}
		}
		return false, fmt.Errorf("failed to find container %q in rkt pod %q", cid.appName, cid.uuid)
	}

	// TODO(yifan): Polling the pod's state for now.
	timeout := time.Second * 5
	pollInterval := time.Millisecond * 500
	if err := utilwait.Poll(pollInterval, timeout, isContainerRunning); err != nil {
		return fmt.Errorf("rkt: Pod %q doesn't become running in %v: %v", format.Pod(pod), timeout, err)
	}

	msg, err := r.runner.Run(containerID, pod, container, container.Lifecycle.PostStart)
	if err != nil {
		ref, ok := r.containerRefManager.GetRef(containerID)
		if !ok {
			glog.Warningf("No ref for container %q", containerID)
		} else {
			r.recorder.Eventf(ref, api.EventTypeWarning, kubecontainer.FailedPostStartHook, msg)
		}
	}
	return err
}

type lifecycleHookType string

const (
	lifecyclePostStartHook lifecycleHookType = "post-start"
	lifecyclePreStopHook   lifecycleHookType = "pre-stop"
)

func (r *Runtime) runLifecycleHooks(pod *api.Pod, runtimePod *kubecontainer.Pod, typ lifecycleHookType) error {
	var wg sync.WaitGroup
	var errlist []error
	errCh := make(chan error, len(pod.Spec.Containers))

	wg.Add(len(pod.Spec.Containers))

	for i, c := range pod.Spec.Containers {
		var hookFunc func(kubecontainer.ContainerID, *api.Pod, *api.Container) error

		switch typ {
		case lifecyclePostStartHook:
			if c.Lifecycle != nil && c.Lifecycle.PostStart != nil {
				hookFunc = r.runPostStartHook
			}
		case lifecyclePreStopHook:
			if c.Lifecycle != nil && c.Lifecycle.PreStop != nil {
				hookFunc = r.runPreStopHook
			}
		default:
			errCh <- fmt.Errorf("Unrecognized lifecycle hook type %q for container %q in pod %q", typ, c.Name, format.Pod(pod))
		}

		if hookFunc == nil {
			wg.Done()
			continue
		}

		container := &pod.Spec.Containers[i]
		runtimeContainer := runtimePod.FindContainerByName(container.Name)
		if runtimeContainer == nil {
			// Container already gone.
			wg.Done()
			continue
		}
		containerID := runtimeContainer.ID

		go func() {
			defer wg.Done()
			if err := hookFunc(containerID, pod, container); err != nil {
				glog.Errorf("rkt: Failed to run %s hook for container %q of pod %q: %v", typ, container.Name, format.Pod(pod), err)
				errCh <- err
			} else {
				glog.V(4).Infof("rkt: %s hook completed successfully for container %q of pod %q", typ, container.Name, format.Pod(pod))
			}
		}()
	}

	wg.Wait()
	close(errCh)

	for err := range errCh {
		errlist = append(errlist, err)
	}
	return errors.NewAggregate(errlist)
}

// convertRktPod will convert a rktapi.Pod to a kubecontainer.Pod
func (r *Runtime) convertRktPod(rktpod *rktapi.Pod) (*kubecontainer.Pod, error) {
	manifest := &appcschema.PodManifest{}
	err := json.Unmarshal(rktpod.Manifest, manifest)
	if err != nil {
		return nil, err
	}

	podUID, ok := manifest.Annotations.Get(types.KubernetesPodUIDLabel)
	if !ok {
		return nil, fmt.Errorf("pod is missing annotation %s", types.KubernetesPodUIDLabel)
	}
	podName, ok := manifest.Annotations.Get(types.KubernetesPodNameLabel)
	if !ok {
		return nil, fmt.Errorf("pod is missing annotation %s", types.KubernetesPodNameLabel)
	}
	podNamespace, ok := manifest.Annotations.Get(types.KubernetesPodNamespaceLabel)
	if !ok {
		return nil, fmt.Errorf("pod is missing annotation %s", types.KubernetesPodNamespaceLabel)
	}

	kubepod := &kubecontainer.Pod{
		ID:        kubetypes.UID(podUID),
		Name:      podName,
		Namespace: podNamespace,
	}

	for i, app := range rktpod.Apps {
		// The order of the apps is determined by the rkt pod manifest.
		// TODO(yifan): Let the server to unmarshal the annotations? https://github.com/coreos/rkt/issues/1872
		hashStr, ok := manifest.Apps[i].Annotations.Get(k8sRktContainerHashAnno)
		if !ok {
			return nil, fmt.Errorf("app %q is missing annotation %s", app.Name, k8sRktContainerHashAnno)
		}
		containerHash, err := strconv.ParseUint(hashStr, 10, 64)
		if err != nil {
			return nil, fmt.Errorf("couldn't parse container's hash %q: %v", hashStr, err)
		}

		kubepod.Containers = append(kubepod.Containers, &kubecontainer.Container{
			ID:   buildContainerID(&containerID{rktpod.Id, app.Name}),
			Name: app.Name,
			// By default, the version returned by rkt API service will be "latest" if not specified.
			Image: fmt.Sprintf("%s:%s", app.Image.Name, app.Image.Version),
			Hash:  containerHash,
			State: appStateToContainerState(app.State),
		})
	}

	return kubepod, nil
}

// GetPods runs 'rkt list' to get the list of rkt pods.
// Then it will use the result to construct a list of container runtime pods.
// If all is false, then only running pods will be returned, otherwise all pods will be
// returned.
func (r *Runtime) GetPods(all bool) ([]*kubecontainer.Pod, error) {
	glog.V(4).Infof("Rkt getting pods")

	listReq := &rktapi.ListPodsRequest{
		Detail: true,
		Filters: []*rktapi.PodFilter{
			{
				Annotations: []*rktapi.KeyValue{
					{
						Key:   k8sRktKubeletAnno,
						Value: k8sRktKubeletAnnoValue,
					},
				},
			},
		},
	}
	if !all {
		listReq.Filters[0].States = []rktapi.PodState{rktapi.PodState_POD_STATE_RUNNING}
	}
	listResp, err := r.apisvc.ListPods(context.Background(), listReq)
	if err != nil {
		return nil, fmt.Errorf("couldn't list pods: %v", err)
	}

	pods := make(map[kubetypes.UID]*kubecontainer.Pod)
	var podIDs []kubetypes.UID
	for _, pod := range listResp.Pods {
		pod, err := r.convertRktPod(pod)
		if err != nil {
			glog.Warningf("rkt: Cannot construct pod from unit file: %v.", err)
			continue
		}

		// Group pods together.
		oldPod, found := pods[pod.ID]
		if !found {
			pods[pod.ID] = pod
			podIDs = append(podIDs, pod.ID)
			continue
		}

		oldPod.Containers = append(oldPod.Containers, pod.Containers...)
	}

	// Convert map to list, using the consistent order from the podIDs array.
	var result []*kubecontainer.Pod
	for _, id := range podIDs {
		result = append(result, pods[id])
	}

	return result, nil
}

func (r *Runtime) waitPreStopHooks(pod *api.Pod, runningPod *kubecontainer.Pod) {
	gracePeriod := int64(minimumGracePeriodInSeconds)
	switch {
	case pod.DeletionGracePeriodSeconds != nil:
		gracePeriod = *pod.DeletionGracePeriodSeconds
	case pod.Spec.TerminationGracePeriodSeconds != nil:
		gracePeriod = *pod.Spec.TerminationGracePeriodSeconds
	}

	done := make(chan struct{})
	go func() {
		if err := r.runLifecycleHooks(pod, runningPod, lifecyclePreStopHook); err != nil {
			glog.Errorf("rkt: Some pre-stop hooks failed for pod %q: %v", format.Pod(pod), err)
		}
		close(done)
	}()

	select {
	case <-time.After(time.Duration(gracePeriod) * time.Second):
		glog.V(2).Infof("rkt: Some pre-stop hooks did not complete in %d seconds for pod %q", gracePeriod, format.Pod(pod))
	case <-done:
	}
}

// KillPod invokes 'systemctl kill' to kill the unit that runs the pod.
// TODO: add support for gracePeriodOverride which is used in eviction scenarios
func (r *Runtime) KillPod(pod *api.Pod, runningPod kubecontainer.Pod, gracePeriodOverride *int64) error {
	glog.V(4).Infof("Rkt is killing pod: name %q.", runningPod.Name)

	if len(runningPod.Containers) == 0 {
		glog.V(4).Infof("rkt: Pod %q is already being killed, no action will be taken", runningPod.Name)
		return nil
	}

	if pod != nil {
		r.waitPreStopHooks(pod, &runningPod)
	}

	containerID, err := parseContainerID(runningPod.Containers[0].ID)
	if err != nil {
		glog.Errorf("rkt: Failed to get rkt uuid of the pod %q: %v", runningPod.Name, err)
		return err
	}
	serviceName := makePodServiceFileName(containerID.uuid)
	r.generateEvents(&runningPod, "Killing", nil)
	for _, c := range runningPod.Containers {
		r.containerRefManager.ClearRef(c.ID)
	}

	// Touch the systemd service file to update the mod time so it will
	// not be garbage collected too soon.
	if err := r.os.Chtimes(serviceFilePath(serviceName), time.Now(), time.Now()); err != nil {
		glog.Errorf("rkt: Failed to change the modification time of the service file %q: %v", serviceName, err)
		return err
	}

	// Since all service file have 'KillMode=mixed', the processes in
	// the unit's cgroup will receive a SIGKILL if the normal stop timeouts.
	reschan := make(chan string)
	if _, err = r.systemd.StopUnit(serviceName, "replace", reschan); err != nil {
		glog.Errorf("rkt: Failed to stop unit %q: %v", serviceName, err)
		return err
	}

	res := <-reschan
	if res != "done" {
		err := fmt.Errorf("invalid result: %s", res)
		glog.Errorf("rkt: Failed to stop unit %q: %v", serviceName, err)
		return err
	}

	// Clean up networking; use running pod details since 'pod' can be nil
	if pod == nil || !kubecontainer.IsHostNetworkPod(pod) {
		err := r.cleanupPodNetwork(&api.Pod{
			ObjectMeta: api.ObjectMeta{
				UID:       runningPod.ID,
				Name:      runningPod.Name,
				Namespace: runningPod.Namespace,
			},
		})
		if err != nil {
			glog.Errorf("rkt: failed to tear down network for unit %q: %v", serviceName, err)
			return err
		}
	}

	return nil
}

func (r *Runtime) Type() string {
	return RktType
}

func (r *Runtime) Version() (kubecontainer.Version, error) {
	r.versions.RLock()
	defer r.versions.RUnlock()
	return r.versions.binVersion, nil
}

func (r *Runtime) APIVersion() (kubecontainer.Version, error) {
	r.versions.RLock()
	defer r.versions.RUnlock()
	return r.versions.apiVersion, nil
}

// Status returns error if rkt is unhealthy, nil otherwise.
func (r *Runtime) Status() error {
	return r.checkVersion(minimumRktBinVersion, recommendedRktBinVersion, minimumRktApiVersion, minimumSystemdVersion)
}

// SyncPod syncs the running pod to match the specified desired pod.
func (r *Runtime) SyncPod(pod *api.Pod, podStatus api.PodStatus, internalPodStatus *kubecontainer.PodStatus, pullSecrets []api.Secret, backOff *flowcontrol.Backoff) (result kubecontainer.PodSyncResult) {
	var err error
	defer func() {
		if err != nil {
			result.Fail(err)
		}
	}()
	// TODO: (random-liu) Stop using running pod in SyncPod()
	// TODO: (random-liu) Rename podStatus to apiPodStatus, rename internalPodStatus to podStatus, and use new pod status as much as possible,
	// we may stop using apiPodStatus someday.
	runningPod := kubecontainer.ConvertPodStatusToRunningPod(internalPodStatus)
	// Add references to all containers.
	unidentifiedContainers := make(map[kubecontainer.ContainerID]*kubecontainer.Container)
	for _, c := range runningPod.Containers {
		unidentifiedContainers[c.ID] = c
	}

	restartPod := false
	for _, container := range pod.Spec.Containers {
		expectedHash := kubecontainer.HashContainer(&container)

		c := runningPod.FindContainerByName(container.Name)
		if c == nil {
			if kubecontainer.ShouldContainerBeRestarted(&container, pod, internalPodStatus) {
				glog.V(3).Infof("Container %+v is dead, but RestartPolicy says that we should restart it.", container)
				// TODO(yifan): Containers in one pod are fate-sharing at this moment, see:
				// https://github.com/appc/spec/issues/276.
				restartPod = true
				break
			}
			continue
		}

		// TODO: check for non-root image directives.  See ../docker/manager.go#SyncPod

		// TODO(yifan): Take care of host network change.
		containerChanged := c.Hash != 0 && c.Hash != expectedHash
		if containerChanged {
			glog.Infof("Pod %q container %q hash changed (%d vs %d), it will be killed and re-created.", format.Pod(pod), container.Name, c.Hash, expectedHash)
			restartPod = true
			break
		}

		liveness, found := r.livenessManager.Get(c.ID)
		if found && liveness != proberesults.Success && pod.Spec.RestartPolicy != api.RestartPolicyNever {
			glog.Infof("Pod %q container %q is unhealthy, it will be killed and re-created.", format.Pod(pod), container.Name)
			restartPod = true
			break
		}

		delete(unidentifiedContainers, c.ID)
	}

	// If there is any unidentified containers, restart the pod.
	if len(unidentifiedContainers) > 0 {
		restartPod = true
	}

	if restartPod {
		// Kill the pod only if the pod is actually running.
		if len(runningPod.Containers) > 0 {
			if err = r.KillPod(pod, runningPod, nil); err != nil {
				return
			}
		}
		if err = r.RunPod(pod, pullSecrets); err != nil {
			return
		}
	}
	return
}

// Sort rkt pods by creation time.
type podsByCreatedAt []*rktapi.Pod

func (s podsByCreatedAt) Len() int           { return len(s) }
func (s podsByCreatedAt) Swap(i, j int)      { s[i], s[j] = s[j], s[i] }
func (s podsByCreatedAt) Less(i, j int) bool { return s[i].CreatedAt < s[j].CreatedAt }

// getPodUID returns the pod's API UID, it returns
// empty UID if the UID cannot be determined.
func getPodUID(pod *rktapi.Pod) kubetypes.UID {
	for _, anno := range pod.Annotations {
		if anno.Key == types.KubernetesPodUIDLabel {
			return kubetypes.UID(anno.Value)
		}
	}
	return kubetypes.UID("")
}

// podIsActive returns true if the pod is embryo, preparing or running.
// If a pod is prepared, it is not guaranteed to be active (e.g. the systemd
// service might fail).
func podIsActive(pod *rktapi.Pod) bool {
	return pod.State == rktapi.PodState_POD_STATE_EMBRYO ||
		pod.State == rktapi.PodState_POD_STATE_PREPARING ||
		pod.State == rktapi.PodState_POD_STATE_RUNNING
}

// GetNetNS returns the network namespace path for the given container
func (r *Runtime) GetNetNS(containerID kubecontainer.ContainerID) (string, error) {
	// This is a slight hack, kubenet shouldn't be asking us about a container id
	// but a pod id. This is because it knows too much about the infra container.
	// We pretend the pod.UID is an infra container ID.
	// This deception is only possible because we played the same trick in
	// `networkPlugin.SetUpPod` and `networkPlugin.TearDownPod`.
	return netnsPathFromName(makePodNetnsName(kubetypes.UID(containerID.ID))), nil
}

func podDetailsFromServiceFile(serviceFilePath string) (string, string, string, error) {
	f, err := os.Open(serviceFilePath)
	if err != nil {
		return "", "", "", err
	}
	defer f.Close()

	opts, err := unit.Deserialize(f)
	if err != nil {
		return "", "", "", err
	}

	var id, name, namespace string
	for _, o := range opts {
		if o.Section != unitKubernetesSection {
			continue
		}
		switch o.Name {
		case unitPodUID:
			id = o.Value
		case unitPodName:
			name = o.Value
		case unitPodNamespace:
			namespace = o.Value
		}

		if id != "" && name != "" && namespace != "" {
			return id, name, namespace, nil
		}
	}

	return "", "", "", fmt.Errorf("failed to parse pod from file %s", serviceFilePath)
}

// GarbageCollect collects the pods/containers.
// After one GC iteration:
// - The deleted pods will be removed.
// - If the number of containers exceeds gcPolicy.MaxContainers,
//   then containers whose ages are older than gcPolicy.minAge will
//   be removed.
func (r *Runtime) GarbageCollect(gcPolicy kubecontainer.ContainerGCPolicy) error {
	var errlist []error
	var totalInactiveContainers int
	var inactivePods []*rktapi.Pod
	var removeCandidates []*rktapi.Pod
	var allPods = map[string]*rktapi.Pod{}

	glog.V(4).Infof("rkt: Garbage collecting triggered with policy %v", gcPolicy)

	// GC all inactive systemd service files and pods.
	files, err := r.os.ReadDir(systemdServiceDir)
	if err != nil {
		glog.Errorf("rkt: Failed to read the systemd service directory: %v", err)
		return err
	}

	resp, err := r.apisvc.ListPods(context.Background(), &rktapi.ListPodsRequest{Filters: kubernetesPodsFilters()})
	if err != nil {
		glog.Errorf("rkt: Failed to list pods: %v", err)
		return err
	}

	// Mark inactive pods.
	for _, pod := range resp.Pods {
		allPods[pod.Id] = pod
		if !podIsActive(pod) {
			uid := getPodUID(pod)
			if uid == kubetypes.UID("") {
				glog.Errorf("rkt: Cannot get the UID of pod %q, pod is broken, will remove it", pod.Id)
				removeCandidates = append(removeCandidates, pod)
				continue
			}
			_, found := r.podGetter.GetPodByUID(uid)
			if !found {
				removeCandidates = append(removeCandidates, pod)
				continue
			}

			inactivePods = append(inactivePods, pod)
			totalInactiveContainers = totalInactiveContainers + len(pod.Apps)
		}
	}

	// Remove any orphan service files.
	for _, f := range files {
		serviceName := f.Name()
		if strings.HasPrefix(serviceName, kubernetesUnitPrefix) {
			rktUUID := getRktUUIDFromServiceFileName(serviceName)
			if _, ok := allPods[rktUUID]; !ok {
				glog.V(4).Infof("rkt: No rkt pod found for service file %q, will remove it", serviceName)

				if err := r.systemd.ResetFailedUnit(serviceName); err != nil {
					glog.Warningf("rkt: Failed to reset the failed systemd service %q: %v", serviceName, err)
				}
				serviceFile := serviceFilePath(serviceName)

				// Network may not be around anymore so errors are ignored
				r.cleanupPodNetworkFromServiceFile(serviceFile)

				if err := r.os.Remove(serviceFile); err != nil {
					errlist = append(errlist, fmt.Errorf("rkt: Failed to remove service file %q: %v", serviceFile, err))
				}
			}
		}
	}

	sort.Sort(podsByCreatedAt(inactivePods))

	// Enforce GCPolicy.MaxContainers.
	for _, pod := range inactivePods {
		if totalInactiveContainers <= gcPolicy.MaxContainers {
			break
		}
		creationTime := time.Unix(0, pod.CreatedAt)
		if creationTime.Add(gcPolicy.MinAge).Before(time.Now()) {
			// The pod is old and we are exceeding the MaxContainers limit.
			// Delete the pod.
			removeCandidates = append(removeCandidates, pod)
			totalInactiveContainers = totalInactiveContainers - len(pod.Apps)
		}
	}

	// Remove pods and their servie files.
	for _, pod := range removeCandidates {
		if err := r.removePod(pod.Id); err != nil {
			errlist = append(errlist, fmt.Errorf("rkt: Failed to clean up rkt pod %q: %v", pod.Id, err))
		}
	}

	return errors.NewAggregate(errlist)
}

// Read kubernetes pod UUID, namespace, and name from systemd service file and
// use that to clean up any pod network that may still exist.
func (r *Runtime) cleanupPodNetworkFromServiceFile(serviceFilePath string) {
	id, name, namespace, err := podDetailsFromServiceFile(serviceFilePath)
	if err == nil {
		r.cleanupPodNetwork(&api.Pod{
			ObjectMeta: api.ObjectMeta{
				UID:       kubetypes.UID(id),
				Name:      name,
				Namespace: namespace,
			},
		})
	}
}

// removePod calls 'rkt rm $UUID' to delete a rkt pod, it also remove the systemd service file
// related to the pod.
func (r *Runtime) removePod(uuid string) error {
	var errlist []error
	glog.V(4).Infof("rkt: GC is removing pod %q", uuid)

	serviceName := makePodServiceFileName(uuid)
	serviceFile := serviceFilePath(serviceName)

	// Network may not be around anymore so errors are ignored
	r.cleanupPodNetworkFromServiceFile(serviceFile)

	if _, err := r.cli.RunCommand(nil, "rm", uuid); err != nil {
		errlist = append(errlist, fmt.Errorf("rkt: Failed to remove pod %q: %v", uuid, err))
	}

	// GC systemd service files as well.
	if err := r.systemd.ResetFailedUnit(serviceName); err != nil {
		glog.Warningf("rkt: Failed to reset the failed systemd service %q: %v", serviceName, err)
	}
	if err := r.os.Remove(serviceFile); err != nil {
		errlist = append(errlist, fmt.Errorf("rkt: Failed to remove service file %q for pod %q: %v", serviceFile, uuid, err))
	}

	return errors.NewAggregate(errlist)
}

// rktExitError implemets /pkg/util/exec.ExitError interface.
type rktExitError struct{ *exec.ExitError }

var _ utilexec.ExitError = &rktExitError{}

func (r *rktExitError) ExitStatus() int {
	if status, ok := r.Sys().(syscall.WaitStatus); ok {
		return status.ExitStatus()
	}
	return 0
}

func newRktExitError(e error) error {
	if exitErr, ok := e.(*exec.ExitError); ok {
		return &rktExitError{exitErr}
	}
	return e
}

func (r *Runtime) AttachContainer(containerID kubecontainer.ContainerID, stdin io.Reader, stdout, stderr io.WriteCloser, tty bool) error {
	return fmt.Errorf("unimplemented")
}

// Note: In rkt, the container ID is in the form of "UUID:appName", where UUID is
// the rkt UUID, and appName is the container name.
// TODO(yifan): If the rkt is using lkvm as the stage1 image, then this function will fail.
func (r *Runtime) ExecInContainer(containerID kubecontainer.ContainerID, cmd []string, stdin io.Reader, stdout, stderr io.WriteCloser, tty bool) error {
	glog.V(4).Infof("Rkt execing in container.")

	id, err := parseContainerID(containerID)
	if err != nil {
		return err
	}
	args := []string{"enter", fmt.Sprintf("--app=%s", id.appName), id.uuid}
	args = append(args, cmd...)
	command := buildCommand(r.config, args...)

	if tty {
		p, err := kubecontainer.StartPty(command)
		if err != nil {
			return err
		}
		defer p.Close()

		// make sure to close the stdout stream
		defer stdout.Close()

		if stdin != nil {
			go io.Copy(p, stdin)
		}
		if stdout != nil {
			go io.Copy(stdout, p)
		}
		return newRktExitError(command.Wait())
	}
	if stdin != nil {
		// Use an os.Pipe here as it returns true *os.File objects.
		// This way, if you run 'kubectl exec <pod> -i bash' (no tty) and type 'exit',
		// the call below to command.Run() can unblock because its Stdin is the read half
		// of the pipe.
		r, w, err := r.os.Pipe()
		if err != nil {
			return newRktExitError(err)
		}
		go io.Copy(w, stdin)

		command.Stdin = r
	}
	if stdout != nil {
		command.Stdout = stdout
	}
	if stderr != nil {
		command.Stderr = stderr
	}
	return newRktExitError(command.Run())
}

// PortForward executes socat in the pod's network namespace and copies
// data between stream (representing the user's local connection on their
// computer) and the specified port in the container.
//
// TODO:
//  - match cgroups of container
//  - should we support nsenter + socat on the host? (current impl)
//  - should we support nsenter + socat in a container, running with elevated privs and --pid=host?
//
// TODO(yifan): Merge with the same function in dockertools.
// TODO(yifan): If the rkt is using lkvm as the stage1 image, then this function will fail.
func (r *Runtime) PortForward(pod *kubecontainer.Pod, port uint16, stream io.ReadWriteCloser) error {
	glog.V(4).Infof("Rkt port forwarding in container.")

	listResp, err := r.apisvc.ListPods(context.Background(), &rktapi.ListPodsRequest{
		Detail:  true,
		Filters: runningKubernetesPodFilters(pod.ID),
	})
	if err != nil {
		return fmt.Errorf("couldn't list pods: %v", err)
	}

	if len(listResp.Pods) != 1 {
		var podlist []string
		for _, p := range listResp.Pods {
			podlist = append(podlist, p.Id)
		}
		return fmt.Errorf("more than one running rkt pod for the kubernetes pod [%s]", strings.Join(podlist, ", "))
	}

	socatPath, lookupErr := exec.LookPath("socat")
	if lookupErr != nil {
		return fmt.Errorf("unable to do port forwarding: socat not found.")
	}

	args := []string{"-t", fmt.Sprintf("%d", listResp.Pods[0].Pid), "-n", socatPath, "-", fmt.Sprintf("TCP4:localhost:%d", port)}

	nsenterPath, lookupErr := exec.LookPath("nsenter")
	if lookupErr != nil {
		return fmt.Errorf("unable to do port forwarding: nsenter not found.")
	}

	command := exec.Command(nsenterPath, args...)
	command.Stdout = stream

	// If we use Stdin, command.Run() won't return until the goroutine that's copying
	// from stream finishes. Unfortunately, if you have a client like telnet connected
	// via port forwarding, as long as the user's telnet client is connected to the user's
	// local listener that port forwarding sets up, the telnet session never exits. This
	// means that even if socat has finished running, command.Run() won't ever return
	// (because the client still has the connection and stream open).
	//
	// The work around is to use StdinPipe(), as Wait() (called by Run()) closes the pipe
	// when the command (socat) exits.
	inPipe, err := command.StdinPipe()
	if err != nil {
		return fmt.Errorf("unable to do port forwarding: error creating stdin pipe: %v", err)
	}
	go func() {
		io.Copy(inPipe, stream)
		inPipe.Close()
	}()

	return command.Run()
}

// appStateToContainerState converts rktapi.AppState to kubecontainer.ContainerState.
func appStateToContainerState(state rktapi.AppState) kubecontainer.ContainerState {
	switch state {
	case rktapi.AppState_APP_STATE_RUNNING:
		return kubecontainer.ContainerStateRunning
	case rktapi.AppState_APP_STATE_EXITED:
		return kubecontainer.ContainerStateExited
	}
	return kubecontainer.ContainerStateUnknown
}

// getPodInfo returns the pod manifest, creation time and restart count of the pod.
func getPodInfo(pod *rktapi.Pod) (podManifest *appcschema.PodManifest, restartCount int, err error) {
	// TODO(yifan): The manifest is only used for getting the annotations.
	// Consider to let the server to unmarshal the annotations.
	var manifest appcschema.PodManifest
	if err = json.Unmarshal(pod.Manifest, &manifest); err != nil {
		return
	}

	if countString, ok := manifest.Annotations.Get(k8sRktRestartCountAnno); ok {
		restartCount, err = strconv.Atoi(countString)
		if err != nil {
			return
		}
	}

	return &manifest, restartCount, nil
}

// populateContainerStatus fills the container status according to the app's information.
func populateContainerStatus(pod rktapi.Pod, app rktapi.App, runtimeApp appcschema.RuntimeApp, restartCount int, finishedTime time.Time) (*kubecontainer.ContainerStatus, error) {
	hashStr, ok := runtimeApp.Annotations.Get(k8sRktContainerHashAnno)
	if !ok {
		return nil, fmt.Errorf("No container hash in pod manifest")
	}

	hashNum, err := strconv.ParseUint(hashStr, 10, 64)
	if err != nil {
		return nil, err
	}

	var reason, message string
	if app.State == rktapi.AppState_APP_STATE_EXITED {
		if app.ExitCode == 0 {
			reason = "Completed"
		} else {
			reason = "Error"
		}
	}

	terminationMessagePath, ok := runtimeApp.Annotations.Get(k8sRktTerminationMessagePathAnno)
	if ok {
		if data, err := ioutil.ReadFile(terminationMessagePath); err != nil {
			message = fmt.Sprintf("Error on reading termination-log %s: %v", terminationMessagePath, err)
		} else {
			message = string(data)
		}
	}

	createdTime := time.Unix(0, pod.CreatedAt)
	startedTime := time.Unix(0, pod.StartedAt)

	return &kubecontainer.ContainerStatus{
		ID:         buildContainerID(&containerID{uuid: pod.Id, appName: app.Name}),
		Name:       app.Name,
		State:      appStateToContainerState(app.State),
		CreatedAt:  createdTime,
		StartedAt:  startedTime,
		FinishedAt: finishedTime,
		ExitCode:   int(app.ExitCode),
		// By default, the version returned by rkt API service will be "latest" if not specified.
		Image:   fmt.Sprintf("%s:%s", app.Image.Name, app.Image.Version),
		ImageID: "rkt://" + app.Image.Id, // TODO(yifan): Add the prefix only in api.PodStatus.
		Hash:    hashNum,
		// TODO(yifan): Note that now all apps share the same restart count, this might
		// change once apps don't share the same lifecycle.
		// See https://github.com/appc/spec/pull/547.
		RestartCount: restartCount,
		Reason:       reason,
		Message:      message,
	}, nil
}

// GetPodStatus returns the status for a pod specified by a given UID, name,
// and namespace.  It will attempt to find pod's information via a request to
// the rkt api server.
// An error will be returned if the api server returns an error. If the api
// server doesn't error, but doesn't provide meaningful information about the
// pod, a status with no information (other than the passed in arguments) is
// returned anyways.
func (r *Runtime) GetPodStatus(uid kubetypes.UID, name, namespace string) (*kubecontainer.PodStatus, error) {
	podStatus := &kubecontainer.PodStatus{
		ID:        uid,
		Name:      name,
		Namespace: namespace,
	}

	listResp, err := r.apisvc.ListPods(context.Background(), &rktapi.ListPodsRequest{
		Detail:  true,
		Filters: kubernetesPodFilters(uid),
	})
	if err != nil {
		return nil, fmt.Errorf("couldn't list pods: %v", err)
	}

	var latestRestartCount int = -1

	// In this loop, we group all containers from all pods together,
	// also we try to find the latest pod, so we can fill other info of the pod below.
	for _, pod := range listResp.Pods {
		manifest, restartCount, err := getPodInfo(pod)
		if err != nil {
			glog.Warningf("rkt: Couldn't get necessary info from the rkt pod, (uuid %q): %v", pod.Id, err)
			continue
		}

		if restartCount > latestRestartCount {
			latestRestartCount = restartCount
		}

		finishedTime := r.podFinishedAt(uid, pod.Id)
		for i, app := range pod.Apps {
			// The order of the apps is determined by the rkt pod manifest.
			cs, err := populateContainerStatus(*pod, *app, manifest.Apps[i], restartCount, finishedTime)
			if err != nil {
				glog.Warningf("rkt: Failed to populate container status(uuid %q, app %q): %v", pod.Id, app.Name, err)
				continue
			}
			podStatus.ContainerStatuses = append(podStatus.ContainerStatuses, cs)
		}
	}

	// TODO(euank): this will not work in host networking mode
	containerID := kubecontainer.ContainerID{ID: string(uid)}
	if status, err := r.networkPlugin.GetPodNetworkStatus(namespace, name, containerID); err == nil {
		podStatus.IP = status.IP.String()
	}

	return podStatus, nil
}

// getOSReleaseInfo reads /etc/os-release and returns a map
// that contains the key value pairs in that file.
func getOSReleaseInfo() (map[string]string, error) {
	result := make(map[string]string)

	path := "/etc/os-release"
	f, err := os.Open(path)
	if err != nil {
		return nil, err
	}
	defer f.Close()

	scanner := bufio.NewScanner(f)
	for scanner.Scan() {
		line := scanner.Text()
		info := strings.SplitN(line, "=", 2)
		if len(info) != 2 {
			return nil, fmt.Errorf("unexpected entry in os-release %q", line)
		}
		result[info[0]] = info[1]
	}
	if err := scanner.Err(); err != nil {
		return nil, err
	}
	return result, nil
}<|MERGE_RESOLUTION|>--- conflicted
+++ resolved
@@ -1101,15 +1101,11 @@
 
 	if pod.Spec.SecurityContext != nil && pod.Spec.SecurityContext.SELinuxOptions != nil {
 		opt := pod.Spec.SecurityContext.SELinuxOptions
-<<<<<<< HEAD
 		selinuxContext, err := r.getSelinuxContext(opt)
 		if err != nil {
 			glog.Errorf("rkt: Failed to construct selinux context with selinux option %q: %v", opt, err)
 			return "", nil, err
 		}
-=======
-		selinuxContext := fmt.Sprintf("%s:%s:%s:%s", opt.User, opt.Role, opt.Type, opt.Level)
->>>>>>> 6c549ae9
 		units = append(units, newUnitOption("Service", "SELinuxContext", selinuxContext))
 	}
 
